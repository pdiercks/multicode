--- conflicted
+++ resolved
@@ -39,7 +39,6 @@
     return out_mesh
 
 
-<<<<<<< HEAD
 def create_facet_tags(mesh, boundaries):
     """create facet tags for given mesh
 
@@ -80,19 +79,6 @@
 def _initialize():
     gmsh.initialize()
     gmsh.option.setNumber("General.Verbosity", 0)  # silent except for fatal errors
-=======
-def _write(filepath, mesh, cell_type, prune_z=False):
-    p = pathlib.Path(filepath)
-    suffix = p.suffix
-
-    if suffix == ".msh":
-        meshio.write(p.as_posix(), mesh, file_format="gmsh")
-    elif suffix == ".xdmf":
-        m = create_mesh(mesh, cell_type, prune_z=prune_z)
-        meshio.write(p.as_posix(), m, file_format="xdmf")
-    else:
-        raise NotImplementedError
->>>>>>> 9ba25c42
 
 
 def _generate_and_write_grid(dim, filepath):
@@ -199,12 +185,8 @@
     z=0.0,
     radius=0.2,
     lc=0.1,
-<<<<<<< HEAD
     num_cells=None,
     facets=True,
-=======
-    num_cells_per_edge=None,
->>>>>>> 9ba25c42
     out_file=None,
 ):
     """TODO docstring"""
@@ -297,13 +279,8 @@
         mat_surface = geom.add_plane_surface([curve_loop])
         matrix.append(mat_surface)
 
-<<<<<<< HEAD
     if num_cells is not None:
         if not num_cells % 2 == 0:
-=======
-    if num_cells_per_edge is not None:
-        if not num_cells_per_edge % 2 == 0:
->>>>>>> 9ba25c42
             raise ValueError(
                 "Number of cells per edge must be even for transfinite mesh. Sorry!"
             )
