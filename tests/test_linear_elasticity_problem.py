import tempfile

import numpy as np

from mpi4py import MPI
from dolfinx import mesh, fem, default_scalar_type
from dolfinx.io import gmshio
from basix.ufl import element

from multi.boundary import plane_at
from multi.domain import Domain, RectangularSubdomain
from multi.materials import LinearElasticMaterial
from multi.preprocessing import create_unit_cell_01
from multi.problems import LinearElasticityProblem
from multi.interpolation import interpolate


def test():
    domain = mesh.create_unit_square(MPI.COMM_WORLD, 8, 8)
    tdim = domain.topology.dim
    fdim = tdim - 1
    domain.topology.create_connectivity(tdim, fdim)

    # helpers
    left = plane_at(0.0, "x")
    right = plane_at(1.0, "x")

    # create domain with facet markers for neumann bc
    marker_value = 17
    right_boundary_facets = mesh.locate_entities_boundary(domain, fdim, right)
    facet_tags = mesh.meshtags(
        domain, fdim, right_boundary_facets, marker_value
    )
    Ω = Domain(domain, facet_tags=facet_tags)

    # initialize problem
    fe = element("P", domain.basix_cell(), 1, shape=(2,))
    V = fem.functionspace(domain, fe)
    gdim = domain.ufl_cell().geometric_dimension()
<<<<<<< HEAD
    phases = LinearElasticMaterial(gdim, 210e3, 0.3, plane_stress=True)
=======

    youngs_mod = fem.Constant(domain, default_scalar_type(210e3))
    poisson_ratio = fem.Constant(domain, default_scalar_type(0.3))
    phases = (LinearElasticMaterial(gdim, E=youngs_mod, NU=poisson_ratio, plane_stress=True),)
>>>>>>> ade839e8
    problem = LinearElasticityProblem(Ω, V, phases)

    # add dirichlet and neumann bc
    zero = fem.Constant(domain, (default_scalar_type(0.0),) * 2)
    problem.add_dirichlet_bc(zero, left, method="geometrical")
    f_ext = fem.Constant(
        domain, (default_scalar_type(1000.0), default_scalar_type(0.0))
    )
    problem.add_neumann_bc(marker_value, f_ext)

    # setup the solver
    petsc_options = {
        "ksp_type": "preonly",
        "pc_type": "lu",
        "pc_factor_mat_solver_type": "mumps",
    }
    problem.setup_solver(petsc_options=petsc_options)
    solver = problem.solver

    bcs = problem.get_dirichlet_bcs()
    problem.assemble_matrix(bcs)
    problem.assemble_vector(bcs)

    u = fem.Function(V)
    rhs = problem.b
    solver.solve(rhs, u.vector)

    assert np.isclose(np.sum(rhs[:]), 1000.0)
    assert np.sum(np.abs(u.x.array[:])) > 0.0

    # high level solve
    other = problem.solve()
    assert np.allclose(other.vector.array[:], u.vector.array[:])

    # update material and solve problem again after re-assembly
    new_material = ({"E": 105e3, "NU": 0.3},)
    problem.update_material(new_material)
    problem.assemble_matrix(bcs)
    solver.solve(rhs, u.vector)
    assert not np.allclose(other.vector.array[:], u.vector.array[:])
    assert np.isclose(other.x.array.max() * 2, u.x.array.max())


def test_dirichlet():
    with tempfile.NamedTemporaryFile(suffix=".msh") as tf:
        create_unit_cell_01(
            0.0,
            1.0,
            0.0,
            1.0,
            num_cells=8,
            cell_tags={"matrix": 1, "inclusion": 2},
            out_file=tf.name,
        )
        domain, ct, _ = gmshio.read_from_msh(tf.name, MPI.COMM_WORLD, gdim=2)
    Ω = RectangularSubdomain(1, domain, cell_tags=ct)
    tdim = domain.topology.dim
    fdim = tdim - 1
    domain.topology.create_connectivity(tdim, fdim)

    # helpers
    left = plane_at(0.0, "x")
    right = plane_at(1.0, "x")
    bottom = plane_at(0.0, "y")

    # initialize problem
    fe = element("P", domain.basix_cell(), 1, shape=(2,))
    V = fem.functionspace(domain, fe)
    gdim = domain.ufl_cell().geometric_dimension()
    phases = [
        (LinearElasticMaterial(gdim, 210e3, 0.3, plane_stress=True), 1),
        (LinearElasticMaterial(gdim, 210e3, 0.3, plane_stress=True), 2),
    ]
    problem = LinearElasticityProblem(Ω, V, phases)

    # add two dirichlet bc
    zero = fem.Constant(domain, (default_scalar_type(0.0),) * 2)
    f_x = 12.3
    f_y = 0.0
<<<<<<< HEAD
    f = dolfinx.fem.Constant(
        domain, (dolfinx.default_scalar_type(f_x), dolfinx.default_scalar_type(f_y))
    )
=======
    f = fem.Constant(domain, (default_scalar_type(f_x), default_scalar_type(f_y)))
>>>>>>> ade839e8

    def u_bottom(x):
        return (x[0] * f_x, x[1])

    problem.add_dirichlet_bc(zero, left, method="geometrical")
    problem.add_dirichlet_bc(f, right, method="geometrical")
    problem.add_dirichlet_bc(u_bottom, bottom, method="geometrical")

    petsc_options = {
        "ksp_type": "preonly",
        "pc_type": "lu",
        "pc_factor_mat_solver_type": "mumps",
    }
    problem.setup_solver(petsc_options=petsc_options)
    solver = problem.solver

    bcs = problem.get_dirichlet_bcs()
    problem.assemble_matrix(bcs)
    problem.assemble_vector(bcs)

    u = fem.Function(V)
    solver.solve(problem.b, u.vector)
    u.x.scatter_forward()

    assert np.sum(problem.b[:]) > 0
    assert np.sum(np.abs(u.x.array[:])) > 0.0

    # extract values at the bottom
    bdofs = fem.locate_dofs_geometrical(V, bottom)
    xdofs = V.tabulate_dof_coordinates()
    x_bottom = xdofs[bdofs]
    u_values = interpolate(u, x_bottom)
    assert np.isclose(
        np.sum(f_x * np.linspace(0, 1, num=9, endpoint=True)), np.sum(u_values)
    )

    # extract value at the right
    bdofs = fem.locate_dofs_geometrical(V, right)
    xdofs = V.tabulate_dof_coordinates()
    x_right = xdofs[bdofs]
    u_values = interpolate(u, x_right)
    assert np.isclose(np.sum(u_values), f_x * 9)


if __name__ == "__main__":
    test()
    test_dirichlet()<|MERGE_RESOLUTION|>--- conflicted
+++ resolved
@@ -37,14 +37,10 @@
     fe = element("P", domain.basix_cell(), 1, shape=(2,))
     V = fem.functionspace(domain, fe)
     gdim = domain.ufl_cell().geometric_dimension()
-<<<<<<< HEAD
-    phases = LinearElasticMaterial(gdim, 210e3, 0.3, plane_stress=True)
-=======
 
     youngs_mod = fem.Constant(domain, default_scalar_type(210e3))
     poisson_ratio = fem.Constant(domain, default_scalar_type(0.3))
     phases = (LinearElasticMaterial(gdim, E=youngs_mod, NU=poisson_ratio, plane_stress=True),)
->>>>>>> ade839e8
     problem = LinearElasticityProblem(Ω, V, phases)
 
     # add dirichlet and neumann bc
@@ -124,13 +120,7 @@
     zero = fem.Constant(domain, (default_scalar_type(0.0),) * 2)
     f_x = 12.3
     f_y = 0.0
-<<<<<<< HEAD
-    f = dolfinx.fem.Constant(
-        domain, (dolfinx.default_scalar_type(f_x), dolfinx.default_scalar_type(f_y))
-    )
-=======
     f = fem.Constant(domain, (default_scalar_type(f_x), default_scalar_type(f_y)))
->>>>>>> ade839e8
 
     def u_bottom(x):
         return (x[0] * f_x, x[1])
